import json
import time

import allure
import pytest
from selenium.webdriver import Chrome, Firefox, Ie
from selenium.webdriver.chrome.options import Options as ChromeOptions
from selenium.webdriver.firefox.options import Options as FirefoxOptions

CONFIG_PATH = 'input/config.json'
DEFAULT_WAIT_TIME = 10
SUPPORTED_BROWSERS = ['chrome', 'firefox', 'ie']
DEFAULT_HEADLESS_MODE = True
DEFAULT_SCREENSHOTS_NEEDED = False
<<<<<<< HEAD
DEFAULT_SCRIPTS = ["Bash formatting", "colortest", "destroy_world", "Download kittens", "Multiple words",
                   "Very parameterized", "Write to file (WIN)", "Ploty HTML output", "Simple HTML output"]
=======
DEFAULT_SCRIPTS = ["Bash formatting", "colortest", "destroy_world", "Download kittens", "Multiple words", "Very parameterized", "Write to file (WIN)", "HTML"]
>>>>>>> 53c0cb70


with open(CONFIG_PATH) as config_file:
    config = json.load(config_file)

wait_time = int(config['wait_time']) if 'wait_time' in config else DEFAULT_WAIT_TIME
session_start_time = time.time()


@pytest.fixture(scope='session')
def config_browser():
    if 'browser' not in config:
        raise Exception('The config file does not contain "browser"')
    elif config['browser'] not in SUPPORTED_BROWSERS:
        raise Exception(f'"{config["browser"]}" is not a supported browser')
    return config['browser']


@pytest.fixture(scope='session', autouse=True)
def config_host():
    return str(config['host']) if 'host' in config else ""


@pytest.fixture(scope='session')
def config_headless_mode():
    return bool(config['headless_mode']) if 'headless_mode' in config else DEFAULT_HEADLESS_MODE


@pytest.fixture(scope='session')
def scripts():
    return (config['scripts']) if 'scripts' in config else DEFAULT_SCRIPTS


@pytest.fixture(scope='module')
def browser(config_browser, config_headless_mode, request):
    if config_browser == 'chrome':
        options = ChromeOptions()
        options.headless = config_headless_mode
        options.add_argument('--no-sandbox')
        options.add_argument('--disable-dev-shm-usage')
        # mobile_emulation = {"deviceName": "Nexus 5"}
        # options.add_experimental_option("mobileEmulation", mobile_emulation)
        driver = Chrome(options=options)
    elif config_browser == 'firefox':
        options = FirefoxOptions()
        options.headless = config_headless_mode
        options.add_argument('--no-sandbox')
        options.add_argument('--disable-dev-shm-usage')
        driver = Firefox(options=options)
    elif config_browser == 'ie':
        if config_headless_mode:
            Warning("Headless mode is not supported in IE")
        driver = Ie()
    else:
        raise Exception(f'"{config_browser}" is not a supported browser')
    driver.delete_all_cookies()
    driver.set_window_size(1920, 1080)
    driver.implicitly_wait(wait_time)

    # Return the driver object at the end of setup
    yield driver

    # For cleanup, quit the driver
    driver.quit()


def pytest_configure(config):
    with open(CONFIG_PATH) as config_file:
        data = json.load(config_file)
    for config_item in data.keys():
        config._metadata[str(config_item)] = str(data[config_item])


def pytest_html_report_title(report):
    report.title = "Report"


def get_report_status(report):
    if report.failed:
        status = "FAILED"
    elif report.passed:
        status = "PASSED"
    elif report.skipped:
        status = "SKIPPED"
    else:
        status = "UNKNOWN_STATUS"
    return status


@pytest.mark.hookwrapper
def pytest_runtest_makereport(item):
    outcome = yield
    report = outcome.get_result()
    if report.when == 'call':
        request = item.funcargs['request']
        driver = request.getfixturevalue('browser')
        allure.attach(driver.get_screenshot_as_png(), attachment_type=allure.attachment_type.PNG)
        allure.attach(driver.page_source, attachment_type=allure.attachment_type.TEXT)<|MERGE_RESOLUTION|>--- conflicted
+++ resolved
@@ -12,12 +12,7 @@
 SUPPORTED_BROWSERS = ['chrome', 'firefox', 'ie']
 DEFAULT_HEADLESS_MODE = True
 DEFAULT_SCREENSHOTS_NEEDED = False
-<<<<<<< HEAD
-DEFAULT_SCRIPTS = ["Bash formatting", "colortest", "destroy_world", "Download kittens", "Multiple words",
-                   "Very parameterized", "Write to file (WIN)", "Ploty HTML output", "Simple HTML output"]
-=======
 DEFAULT_SCRIPTS = ["Bash formatting", "colortest", "destroy_world", "Download kittens", "Multiple words", "Very parameterized", "Write to file (WIN)", "HTML"]
->>>>>>> 53c0cb70
 
 
 with open(CONFIG_PATH) as config_file:
